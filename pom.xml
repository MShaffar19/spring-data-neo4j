--- conflicted
+++ resolved
@@ -149,17 +149,12 @@
             <dependency>
                 <groupId>org.neo4j</groupId>
                 <artifactId>neo4j-ogm-test</artifactId>
-<<<<<<< HEAD
                 <version>${neo4j-ogm.version}</version>
-=======
-                <version>1.0-SNAPSHOT</version>
->>>>>>> 4352a055
                 <scope>test</scope>
             </dependency>
 
             <dependency>
                 <groupId>org.springframework.data</groupId>
-<<<<<<< HEAD
                 <artifactId>spring-data-neo4j-tests</artifactId>
                 <version>${sdn.version}</version>
                 <scope>test</scope>
@@ -167,8 +162,6 @@
 
             <dependency>
                 <groupId>org.springframework.data</groupId>
-=======
->>>>>>> 4352a055
                 <artifactId>spring-data-commons</artifactId>
                 <version>${springdata.commons}</version>
             </dependency>
