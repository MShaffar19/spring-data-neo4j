--- conflicted
+++ resolved
@@ -17,9 +17,12 @@
 
 import org.junit.Before;
 import org.junit.Test;
+import org.mockito.Mock;
+import org.mockito.Mockito;
 import org.springframework.data.domain.PageRequest;
 import org.springframework.data.domain.Pageable;
 import org.springframework.data.domain.Sort;
+import org.springframework.data.neo4j.support.Neo4jTemplate;
 import org.springframework.data.neo4j.support.mapping.Neo4jMappingContext;
 import org.springframework.data.repository.query.parser.Part;
 
@@ -34,17 +37,14 @@
 public class CypherQueryBuilderUnitTests {
 
     CypherQueryBuilder query;
-    private final String CLASS_NAME = Person.class.getSimpleName();
-<<<<<<< HEAD
-    private final String DEFAULT_START_CLAUSE = "start `person`=node:__types__(className=\"" + CLASS_NAME + "\")";
-=======
-    private String DEFAULT_START_CLAUSE = "START `person`=node:__types__(className=\"" + CLASS_NAME + "\")";
->>>>>>> 4a8f404c
+    private final static String CLASS_NAME = Person.class.getSimpleName();
+    private final static String DEFAULT_START_CLAUSE = "START `person`=node:__types__(className=\"" + CLASS_NAME + "\")";
 
     @Before
     public void setUp() {
         Neo4jMappingContext context = new Neo4jMappingContext();
-        query = new CypherQueryBuilder(context, Person.class, null);
+        Neo4jTemplate template = Mockito.mock(Neo4jTemplate.class);
+        query = new CypherQueryBuilder(context, Person.class, template);
     }
 
     @Test
@@ -119,23 +119,15 @@
 
     @Test
     public void createsSimpleWhereClauseCorrectly() {
-
         query.addRestriction(new Part("age", Person.class));
-
-<<<<<<< HEAD
-        assertThat(query.toString(), is(DEFAULT_START_CLAUSE +" where `person`.`age`! = {0} return `person`"));
-    }
-=======
-        final String className = Person.class.getName();
         assertThat(query.toString(), is(DEFAULT_START_CLAUSE +" WHERE `person`.`age`! = {0} RETURN `person`"));
     }
+
     @Test
     public void createsSimpleTraversalClauseCorrectly() {
         query.addRestriction(new Part("group", Person.class));
-        assertThat(query.toString(), is(DEFAULT_START_CLAUSE + " MATCH `person`<-[:`members`]-`person_group` RETURN `person`"));
+        assertThat(query.toString(), is("START `person_group`=node({0}) MATCH `person`<-[:`members`]-`person_group` WHERE `person`.__type__! IN ['Person'] RETURN `person`"));
     }
-
->>>>>>> 4a8f404c
 
     @Test
     public void buildsComplexQueryCorrectly() {
@@ -176,13 +168,13 @@
     public void shouldFindByNodeEntity() throws Exception {
         query.addRestriction(new Part("pet", Person.class));
 
-        assertThat(query.toString(), is("start `person`=node:__types__(className=\"Person\"), `person_pet`=node({0}) match `person`-[:`owns`]->`person_pet` return `person`"));
+        assertThat(query.toString(), is("START `person_pet`=node({0}) MATCH `person`-[:`owns`]->`person_pet` WHERE `person`.__type__! IN ['Person'] RETURN `person`"));
     }
 
     @Test
     public void shouldFindByNodeEntityForIncomingRelationship() {
         query.addRestriction(new Part("group", Person.class));
 
-        assertThat(query.toString(), is("start `person`=node:__types__(className=\"Person\"), `person_group`=node({0}) match `person`<-[:`members`]-`person_group` return `person`"));
+        assertThat(query.toString(), is("START `person_group`=node({0}) MATCH `person`<-[:`members`]-`person_group` WHERE `person`.__type__! IN ['Person'] RETURN `person`"));
     }
 }