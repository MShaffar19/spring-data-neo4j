--- conflicted
+++ resolved
@@ -9,21 +9,12 @@
 import static org.springframework.datastore.graph.neo4j.fieldaccess.PartialNodeEntityStateAccessors.getId;
 
 public class NodeEntityStateAccessorsFactory {
-<<<<<<< HEAD
 	@Autowired
 	private GraphDatabaseContext graphDatabaseContext;
     @Autowired
     private NodeDelegatingFieldAccessorFactory nodeDelegatingFieldAccessorFactory;
 
 	public EntityStateAccessors<NodeBacked,Node> getEntityStateAccessors(final NodeBacked entity) {
-		return new DetachableEntityStateAccessors<NodeBacked, Node>(
-				new NodeEntityStateAccessors<NodeBacked>(null,entity,entity.getClass(), graphDatabaseContext, nodeDelegatingFieldAccessorFactory),graphDatabaseContext);
-	}
-=======
-    @Autowired
-    private GraphDatabaseContext graphDatabaseContext;
-
-    public EntityStateAccessors<NodeBacked, Node> getEntityStateAccessors(final NodeBacked entity) {
         final GraphEntity graphEntityAnnotation = entity.getClass().getAnnotation(GraphEntity.class);
         if (graphEntityAnnotation!=null && graphEntityAnnotation.partial()) {
             return new DetachableEntityStateAccessors<NodeBacked, Node>(
@@ -35,8 +26,7 @@
             };
         } else {
             return new DetachableEntityStateAccessors<NodeBacked, Node>(
-                    new NodeEntityStateAccessors<NodeBacked>(null, entity, entity.getClass(), graphDatabaseContext), graphDatabaseContext);
+                    new NodeEntityStateAccessors<NodeBacked>(null,entity,entity.getClass(), graphDatabaseContext, nodeDelegatingFieldAccessorFactory),graphDatabaseContext);
         }
     }
->>>>>>> 7ae9634b
 }